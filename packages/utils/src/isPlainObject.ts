--- conflicted
+++ resolved
@@ -1,12 +1,9 @@
 /**
  * Check if the given item is a plain object.
  *
-<<<<<<< HEAD
-=======
  * @param item - The item to check.
  * @returns `true` if the item is a plain object, `false` otherwise.
  *
->>>>>>> 22a48dd6
  * @example
  * ```ts
  * isPlainObject({}) // true
