--- conflicted
+++ resolved
@@ -3,15 +3,9 @@
 import HtmlEmbed from '../internal/HtmlEmbed'
 
 export interface PaymentEmbedProps {
-<<<<<<< HEAD
   termsAndConditions: boolean
-  onPaymentSuccess?(paymentResult: Centra.PaymentResponse): void
+  onPaymentSuccess?(paymentResult: Centra.CheckoutApi.PaymentResponse): void
   onPaymentError?(error: Record<string, string>): void
-=======
-  additionalPaymentProps?: Record<string, unknown>
-  onSuccess?(paymentResult: Centra.CheckoutApi.PaymentResponse): void
-  onError?(error: Record<string, string>): void
->>>>>>> 88cf51e4
 }
 
 /** This component handles rendering of payment widgets such as Klarna Checkout and Adyen drop-in, if you submit payments yourself directly,
@@ -19,13 +13,8 @@
 function PaymentEmbed(props: PaymentEmbedProps): React.ReactElement | null {
   const { termsAndConditions, onPaymentError, onPaymentSuccess } = props
 
-<<<<<<< HEAD
-  const [paymentResult, setPaymentResult] = React.useState<Centra.PaymentResponse | null>(null)
-=======
   const [paymentResult, setPaymentResult] =
     React.useState<Centra.CheckoutApi.PaymentResponse | null>(null)
-  const [formHtml, setFormHtml] = React.useState<string | null>(null)
->>>>>>> 88cf51e4
 
   // Get selection
   const { selection, paymentMethods } = useCentraSelection()
