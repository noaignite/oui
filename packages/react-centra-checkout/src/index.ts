--- conflicted
+++ resolved
@@ -1,14 +1,9 @@
 /* eslint-disable import/export */
 
 export { default as ApiClient } from './ApiClient'
+
+export { default as PaymentForm } from './PaymentForm'
 export * from './ApiClient'
 
-<<<<<<< HEAD
-export * from './Context'
-export { default as ApiClient } from './ApiClient'
-
-export { default as PaymentForm } from './PaymentForm'
-=======
 export { default } from './Context'
-export * from './Context'
->>>>>>> b6e0d94c
+export * from './Context'