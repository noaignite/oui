<<<<<<< HEAD
const { resolve } = require('node:path')

const project = resolve(process.cwd(), 'tsconfig.json')
=======
const { resolve } = require('node:path');

const project = resolve(process.cwd(), 'tsconfig.json');
>>>>>>> f43571c2

/*
 * This is a custom ESLint configuration for use with
 * Next.js apps.
 *
 * This config extends the Vercel Engineering Style Guide.
 * For more information, see https://github.com/vercel/style-guide
 *
 */
module.exports = {
  extends: [
<<<<<<< HEAD
    'eslint:recommended',
    'prettier',
    require.resolve('@vercel/style-guide/eslint/next'),
    'eslint-config-turbo',
  ],
=======
    '@vercel/style-guide/eslint/node',
    '@vercel/style-guide/eslint/typescript',
    '@vercel/style-guide/eslint/browser',
    '@vercel/style-guide/eslint/react',
    '@vercel/style-guide/eslint/next',
    'eslint-config-turbo',
  ].map(require.resolve),
  parserOptions: {
    project,
  },
>>>>>>> f43571c2
  globals: {
    React: true,
    JSX: true,
  },
<<<<<<< HEAD
  env: {
    node: true,
    browser: true,
  },
  plugins: ['only-warn'],
=======
>>>>>>> f43571c2
  settings: {
    'import/resolver': {
      typescript: {
        project,
      },
      node: {
        extensions: ['.mjs', '.js', '.jsx', '.ts', '.tsx'],
      },
    },
  },
<<<<<<< HEAD
  ignorePatterns: [
    // Ignore dotfiles
    '.*.js',
    'node_modules/',
  ],
  overrides: [{ files: ['*.js?(x)', '*.ts?(x)'] }],
}
=======
  ignorePatterns: ['node_modules/', 'dist/'],
  // add rules configurations here
  rules: {
    '@typescript-eslint/consistent-type-definitions': 'off', // Prefer types over interfaces.
    '@typescript-eslint/explicit-function-return-type': 'off', // Allow typescript to infer.
    '@typescript-eslint/restrict-template-expressions': 'off', // Allow template expressions.

    'import/no-default-export': 'off', // Allow default exports.
    'import/order': 'off', // Disable and let prettier sort imports.

    'react/jsx-no-leaked-render': 'off', // Allow `&&` conditionals in JSX.
    'react/jsx-sort-props': 'warn', // Standardize prop sorting.
    'react/no-array-index-key': 'off', // This rule is great for raising people awareness of what a key is and how it works.

    'unicorn/filename-case': 'off', // Do no enforce kebab-case filenames.

    'lines-around-directive': ['error', 'always'],
    'no-console': ['error', { allow: ['warn', 'error'] }], // Allow warn and error logs.
    camelcase: ['error', { allow: ['i18n_'] }],
  },
};
>>>>>>> f43571c2
<|MERGE_RESOLUTION|>--- conflicted
+++ resolved
@@ -1,12 +1,6 @@
-<<<<<<< HEAD
-const { resolve } = require('node:path')
-
-const project = resolve(process.cwd(), 'tsconfig.json')
-=======
 const { resolve } = require('node:path');
 
 const project = resolve(process.cwd(), 'tsconfig.json');
->>>>>>> f43571c2
 
 /*
  * This is a custom ESLint configuration for use with
@@ -18,13 +12,6 @@
  */
 module.exports = {
   extends: [
-<<<<<<< HEAD
-    'eslint:recommended',
-    'prettier',
-    require.resolve('@vercel/style-guide/eslint/next'),
-    'eslint-config-turbo',
-  ],
-=======
     '@vercel/style-guide/eslint/node',
     '@vercel/style-guide/eslint/typescript',
     '@vercel/style-guide/eslint/browser',
@@ -35,19 +22,10 @@
   parserOptions: {
     project,
   },
->>>>>>> f43571c2
   globals: {
     React: true,
     JSX: true,
   },
-<<<<<<< HEAD
-  env: {
-    node: true,
-    browser: true,
-  },
-  plugins: ['only-warn'],
-=======
->>>>>>> f43571c2
   settings: {
     'import/resolver': {
       typescript: {
@@ -58,15 +36,6 @@
       },
     },
   },
-<<<<<<< HEAD
-  ignorePatterns: [
-    // Ignore dotfiles
-    '.*.js',
-    'node_modules/',
-  ],
-  overrides: [{ files: ['*.js?(x)', '*.ts?(x)'] }],
-}
-=======
   ignorePatterns: ['node_modules/', 'dist/'],
   // add rules configurations here
   rules: {
@@ -87,5 +56,4 @@
     'no-console': ['error', { allow: ['warn', 'error'] }], // Allow warn and error logs.
     camelcase: ['error', { allow: ['i18n_'] }],
   },
-};
->>>>>>> f43571c2
+};