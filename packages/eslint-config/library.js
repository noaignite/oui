<<<<<<< HEAD
const { resolve } = require('node:path')

const project = resolve(process.cwd(), 'tsconfig.json')
=======
const { resolve } = require('node:path');

const project = resolve(process.cwd(), 'tsconfig.json');
>>>>>>> f43571c2

/*
 * This is a custom ESLint configuration for use with
 * typescript packages.
 *
 * This config extends the Vercel Engineering Style Guide.
 * For more information, see https://github.com/vercel/style-guide
 *
 */
module.exports = {
<<<<<<< HEAD
  extends: ['eslint:recommended', 'prettier', 'eslint-config-turbo'],
  plugins: ['only-warn'],
=======
  extends: ['@vercel/style-guide/eslint/node', '@vercel/style-guide/eslint/typescript'].map(
    require.resolve,
  ),
  parserOptions: {
    project,
  },
>>>>>>> f43571c2
  globals: {
    React: true,
    JSX: true,
  },
  settings: {
    'import/resolver': {
      typescript: {
        project,
      },
      node: {
        extensions: ['.mjs', '.js', '.jsx', '.ts', '.tsx'],
      },
    },
  },
<<<<<<< HEAD
  ignorePatterns: [
    // Ignore dotfiles
    '.*.js',
    'node_modules/',
    'dist/',
  ],
  overrides: [
    {
      files: ['*.js?(x)', '*.ts?(x)'],
    },
  ],
}
=======
  ignorePatterns: ['node_modules/', 'dist/'],
  // add rules configurations here
  rules: {
    '@typescript-eslint/consistent-type-definitions': 'off', // Prefer types over interfaces.
    '@typescript-eslint/explicit-function-return-type': 'off', // Allow typescript to infer.
    '@typescript-eslint/restrict-template-expressions': 'off', // Allow template expressions.

    'import/no-default-export': 'off', // Allow default exports.
    'import/order': 'off', // Disable and let prettier sort imports.

    'unicorn/filename-case': 'off', // Do no enforce kebab-case filenames.

    'lines-around-directive': ['error', 'always'],
    'no-console': ['error', { allow: ['warn', 'error'] }], // Allow warn and error logs.
  },
};
>>>>>>> f43571c2
<|MERGE_RESOLUTION|>--- conflicted
+++ resolved
@@ -1,12 +1,6 @@
-<<<<<<< HEAD
-const { resolve } = require('node:path')
-
-const project = resolve(process.cwd(), 'tsconfig.json')
-=======
 const { resolve } = require('node:path');
 
 const project = resolve(process.cwd(), 'tsconfig.json');
->>>>>>> f43571c2
 
 /*
  * This is a custom ESLint configuration for use with
@@ -17,17 +11,12 @@
  *
  */
 module.exports = {
-<<<<<<< HEAD
-  extends: ['eslint:recommended', 'prettier', 'eslint-config-turbo'],
-  plugins: ['only-warn'],
-=======
   extends: ['@vercel/style-guide/eslint/node', '@vercel/style-guide/eslint/typescript'].map(
     require.resolve,
   ),
   parserOptions: {
     project,
   },
->>>>>>> f43571c2
   globals: {
     React: true,
     JSX: true,
@@ -42,20 +31,6 @@
       },
     },
   },
-<<<<<<< HEAD
-  ignorePatterns: [
-    // Ignore dotfiles
-    '.*.js',
-    'node_modules/',
-    'dist/',
-  ],
-  overrides: [
-    {
-      files: ['*.js?(x)', '*.ts?(x)'],
-    },
-  ],
-}
-=======
   ignorePatterns: ['node_modules/', 'dist/'],
   // add rules configurations here
   rules: {
@@ -71,5 +46,4 @@
     'lines-around-directive': ['error', 'always'],
     'no-console': ['error', { allow: ['warn', 'error'] }], // Allow warn and error logs.
   },
-};
->>>>>>> f43571c2
+};