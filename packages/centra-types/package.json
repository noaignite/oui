{
  "name": "@noaignite/centra-types",
  "version": "1.0.0-alpha.0",
  "private": false,
  "author": "NoA Ignite",
  "description": "Typescript definitions for centra apis",
  "keywords": [
    "typescript",
    "types",
    "centra"
  ],
  "license": "MIT",
<<<<<<< HEAD
  "types": "./src/index.d.ts",
=======
  "main": "./src/index.ts",
  "types": "./src/index.ts",
>>>>>>> 0ca9beb1
  "repository": {
    "type": "git",
    "url": "https://github.com/noaignite/accelerator.git",
    "directory": "packages/centra-types"
  },
  "bugs": {
    "url": "https://github.com/noaignite/accelerator/issues"
  },
  "scripts": {
    "build:docs": "typedoc",
    "build": "cp -a src/. build/ && yarn build:copy-files",
    "build:copy-files": "node ../../scripts/copy-files.js",
    "release:yalc": "yarn build && yalc publish ./build",
    "typecheck": "tsc -p tsconfig.json"
  },
  "devDependencies": {
    "swagger-typescript-api": "^9.3.1"
  },
  "sideEffects": false,
  "publishConfig": {
    "access": "public"
  },
  "engines": {
    "node": ">=14.0.0"
  }
}<|MERGE_RESOLUTION|>--- conflicted
+++ resolved
@@ -10,12 +10,8 @@
     "centra"
   ],
   "license": "MIT",
-<<<<<<< HEAD
-  "types": "./src/index.d.ts",
-=======
   "main": "./src/index.ts",
   "types": "./src/index.ts",
->>>>>>> 0ca9beb1
   "repository": {
     "type": "git",
     "url": "https://github.com/noaignite/accelerator.git",
