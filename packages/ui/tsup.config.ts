--- conflicted
+++ resolved
@@ -3,20 +3,11 @@
 /* eslint-disable @typescript-eslint/no-explicit-any -- TODO: Fix TS error */
 import { defineConfig, type Options } from 'tsup';
 // import CssModulesPlugin from "esbuild-css-modules-plugin";
-<<<<<<< HEAD
-import fsPromises from 'fs/promises'
-// @ts-expect-error -- Is there a better way to import below as a `module`?
-import { generateScopedName } from 'hash-css-selector'
-import path from 'path'
-import postcss from 'postcss'
-import postcssModules from 'postcss-modules'
-=======
 import { generateScopedName } from 'hash-css-selector';
 import fsPromises from 'node:fs/promises';
 import path from 'node:path';
 import postcss from 'postcss';
 import postcssModules from 'postcss-modules';
->>>>>>> f43571c2
 
 export default defineConfig((options: Options) => ({
   // Build react package for use in nextjs 13
@@ -81,7 +72,7 @@
 
                 return newSelector;
               },
-              getJSON: () => {},
+              getJSON: () => { },
               scopeBehaviour: 'local',
             }),
           ]).process(source, { from: pluginData.pathDir });
