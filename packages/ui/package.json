{
  "name": "@repo/ui",
  "version": "0.0.2",
  "private": true,
  "main": "./dist/index.js",
  "module": "./dist/index.mjs",
  "types": "./dist/index.d.ts",
  "files": [
    "dist/**"
  ],
  "scripts": {
    "build": "tcm src && tsup",
    "dev": "tcm src --watch & tsup --watch",
<<<<<<< HEAD
    "lint": "eslint . --max-warnings 0",
    "type-check": "tsc --noEmit",
    "generate:component": "turbo gen react-component"
=======
    "lint": "eslint src/",
    "type-check": "tsc --noEmit"
  },
  "dependencies": {
    "clsx": "^2.1.1"
>>>>>>> f43571c2
  },
  "peerDependencies": {
    "react": "^18.2.0"
  },
  "devDependencies": {
    "@noaignite/types": "workspace:^",
    "@repo/eslint-config": "workspace:*",
    "@repo/typescript-config": "workspace:*",
<<<<<<< HEAD
    "@turbo/gen": "^1.13.2",
    "@types/eslint": "^8.56.7",
    "@types/node": "^20.12.6",
    "@types/react": "^18.2.75",
    "@types/react-dom": "^18.2.24",
    "autoprefixer": "^10.4.19",
    "esbuild-css-modules-plugin": "^3.1.0",
=======
    "@types/node": "^20.14.2",
    "@types/react": "^18.3.3",
    "@types/react-dom": "^18.3.0",
    "autoprefixer": "^10.4.19",
    "esbuild-css-modules-plugin": "^3.1.2",
>>>>>>> f43571c2
    "eslint": "^8.57.0",
    "hash-css-selector": "^1.1.0",
    "postcss": "^8.4.38",
    "postcss-modules": "^6.0.0",
<<<<<<< HEAD
    "tsup": "^8.0.2",
=======
    "react": "^18.3.1",
    "tsup": "^8.1.0",
>>>>>>> f43571c2
    "typed-css-modules": "^0.9.1",
    "typescript": "5.3.3",
    "typescript-plugin-css-modules": "^5.1.0"
  },
<<<<<<< HEAD
  "dependencies": {
    "clsx": "^2.1.0"
=======
  "publishConfig": {
    "access": "public"
>>>>>>> f43571c2
  }
}<|MERGE_RESOLUTION|>--- conflicted
+++ resolved
@@ -11,60 +11,35 @@
   "scripts": {
     "build": "tcm src && tsup",
     "dev": "tcm src --watch & tsup --watch",
-<<<<<<< HEAD
-    "lint": "eslint . --max-warnings 0",
-    "type-check": "tsc --noEmit",
-    "generate:component": "turbo gen react-component"
-=======
     "lint": "eslint src/",
     "type-check": "tsc --noEmit"
   },
   "dependencies": {
     "clsx": "^2.1.1"
->>>>>>> f43571c2
-  },
-  "peerDependencies": {
-    "react": "^18.2.0"
   },
   "devDependencies": {
-    "@noaignite/types": "workspace:^",
+    "@noaignite/types": "workspace:*",
     "@repo/eslint-config": "workspace:*",
     "@repo/typescript-config": "workspace:*",
-<<<<<<< HEAD
-    "@turbo/gen": "^1.13.2",
-    "@types/eslint": "^8.56.7",
-    "@types/node": "^20.12.6",
-    "@types/react": "^18.2.75",
-    "@types/react-dom": "^18.2.24",
-    "autoprefixer": "^10.4.19",
-    "esbuild-css-modules-plugin": "^3.1.0",
-=======
     "@types/node": "^20.14.2",
     "@types/react": "^18.3.3",
     "@types/react-dom": "^18.3.0",
     "autoprefixer": "^10.4.19",
     "esbuild-css-modules-plugin": "^3.1.2",
->>>>>>> f43571c2
     "eslint": "^8.57.0",
     "hash-css-selector": "^1.1.0",
     "postcss": "^8.4.38",
     "postcss-modules": "^6.0.0",
-<<<<<<< HEAD
-    "tsup": "^8.0.2",
-=======
     "react": "^18.3.1",
     "tsup": "^8.1.0",
->>>>>>> f43571c2
     "typed-css-modules": "^0.9.1",
     "typescript": "5.3.3",
     "typescript-plugin-css-modules": "^5.1.0"
   },
-<<<<<<< HEAD
-  "dependencies": {
-    "clsx": "^2.1.0"
-=======
+  "peerDependencies": {
+    "react": "^18.2.0"
+  },
   "publishConfig": {
     "access": "public"
->>>>>>> f43571c2
   }
 }