--- conflicted
+++ resolved
@@ -1,9 +1,3 @@
-<<<<<<< HEAD
-export * from './button'
-export * from './card'
-export * from './code'
-=======
 export * from './button';
 export * from './card';
-export * from './code';
->>>>>>> f43571c2
+export * from './code';