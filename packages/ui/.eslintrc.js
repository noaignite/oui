--- conflicted
+++ resolved
@@ -1,13 +1,3 @@
 module.exports = {
-<<<<<<< HEAD
-  root: true,
-  extends: ['@repo/eslint-config/react-internal.js'],
-  parser: '@typescript-eslint/parser',
-  parserOptions: {
-    project: './tsconfig.json',
-  },
-}
-=======
   extends: ['@repo/eslint-config/react.js'],
-};
->>>>>>> f43571c2
+};