--- conflicted
+++ resolved
@@ -7,28 +7,10 @@
     "dev": "next dev",
     "lint": "eslint . --max-warnings 0",
     "start": "next start",
-<<<<<<< HEAD
-    "lint": "eslint . --max-warnings 0",
-=======
->>>>>>> f43571c2
     "type-check": "tsc --noEmit"
   },
   "dependencies": {
     "@repo/ui": "workspace:*",
-<<<<<<< HEAD
-    "next": "^14.1.4",
-    "react": "^18.2.0",
-    "react-dom": "^18.2.0"
-  },
-  "devDependencies": {
-    "@next/eslint-plugin-next": "^14.1.4",
-    "@repo/eslint-config": "workspace:*",
-    "@repo/typescript-config": "workspace:*",
-    "@types/eslint": "^8.56.7",
-    "@types/node": "^17.0.45",
-    "@types/react": "^18.2.75",
-    "@types/react-dom": "^18.2.24",
-=======
     "next": "^14.2.4",
     "react": "^18.3.1",
     "react-dom": "^18.3.1"
@@ -40,8 +22,6 @@
     "@types/node": "^20.14.2",
     "@types/react": "^18.3.3",
     "@types/react-dom": "^18.3.0",
->>>>>>> f43571c2
-    "eslint": "^8.57.0",
     "typescript": "5.3.3"
   }
 }