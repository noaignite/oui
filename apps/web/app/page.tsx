--- conflicted
+++ resolved
@@ -1,14 +1,8 @@
-<<<<<<< HEAD
-import { Button, Card, Code } from '@repo/ui';
-import Image from 'next/image';
-import Link from 'next/link';
-import styles from './page.module.css';
-=======
 import { normalize } from '@noaignite/utils'
 import { Button, Card, Code } from '@repo/ui'
 import Image from 'next/image'
+import Link from 'next/link'
 import styles from './page.module.css'
->>>>>>> ae7bfc14
 
 function Gradient({
   conic,
