--- conflicted
+++ resolved
@@ -130,22 +130,6 @@
         specifier: 0.2.2
         version: 0.2.2(prettier@3.3.2)
 
-<<<<<<< HEAD
-  packages/types:
-    devDependencies:
-      '@repo/typescript-config':
-        specifier: workspace:*
-        version: link:../typescript-config
-      '@types/react':
-        specifier: ^18.2.65
-        version: 18.2.75
-      react:
-        specifier: ^18.2.0
-        version: 18.2.0
-      typescript:
-        specifier: 5.4.5
-        version: 5.4.5
-=======
   packages/react-centra-checkout:
     dependencies:
       js-cookie:
@@ -179,7 +163,21 @@
       typescript:
         specifier: ^4.7.4
         version: 4.9.5
->>>>>>> ae7bfc14
+
+  packages/types:
+    devDependencies:
+      '@repo/typescript-config':
+        specifier: workspace:*
+        version: link:../typescript-config
+      '@types/react':
+        specifier: ^18.2.65
+        version: 18.2.75
+      react:
+        specifier: ^18.2.0
+        version: 18.2.0
+      typescript:
+        specifier: 5.4.5
+        version: 5.4.5
 
   packages/typescript-config: {}
 
@@ -257,7 +255,7 @@
         version: 4.9.5
       vitest:
         specifier: ^2.0.4
-        version: 2.0.4(@types/node@20.14.2)(less@4.2.0)(lightningcss@1.25.1)(sass@1.77.5)(stylus@0.62.0)
+        version: 2.0.4(@types/node@20.14.2)(less@4.2.0)(lightningcss@1.25.1)(sass@1.77.6)(stylus@0.62.0)
 
 packages:
 
@@ -875,13 +873,11 @@
   '@types/react-dom@18.3.0':
     resolution: {integrity: sha512-EhwApuTmMBmXuFOikhQLIBUn6uFg81SwLMOAUgodJF14SOBOCMdU04gDoYi0WOJJHD144TL32z4yDqCW3dnkQg==}
 
-<<<<<<< HEAD
+  '@types/react@17.0.80':
+    resolution: {integrity: sha512-LrgHIu2lEtIo8M7d1FcI3BdwXWoRQwMoXOZ7+dPTW0lYREjmlHl3P0U1VD0i/9tppOuv8/sam7sOjx34TxSFbA==}
+
   '@types/react@18.2.75':
     resolution: {integrity: sha512-+DNnF7yc5y0bHkBTiLKqXFe+L4B3nvOphiMY3tuA5X10esmjqk7smyBZzbGTy2vsiy/Bnzj8yFIBL8xhRacoOg==}
-=======
-  '@types/react@17.0.80':
-    resolution: {integrity: sha512-LrgHIu2lEtIo8M7d1FcI3BdwXWoRQwMoXOZ7+dPTW0lYREjmlHl3P0U1VD0i/9tppOuv8/sam7sOjx34TxSFbA==}
->>>>>>> ae7bfc14
 
   '@types/react@18.3.3':
     resolution: {integrity: sha512-hti/R0pS0q1/xx+TsI73XIqk26eBsISZ2R0wUijXIngRK9R/e7Xw/cXVxQK7R5JjW+SV4zGcn5hXjudkN/pLIw==}
@@ -2932,16 +2928,10 @@
   react-is@16.13.1:
     resolution: {integrity: sha512-24e6ynE2H+OKt4kqsOvNd8kBpV65zoxbA4BVsEOB3ARVWQki/DHzaUoC5KuON/BiccDaCCTZBuOcfZs70kR8bQ==}
 
-<<<<<<< HEAD
-  react-is@18.3.1:
-    resolution: {integrity: sha512-/LLMVyas0ljjAtoYiPqYiL8VWXzUUdThrmU5+n20DZv+a+ClRoevUzw5JxU+Ieh5/c87ytoTBV9G1FiKfNJdmg==}
-
   react@18.2.0:
     resolution: {integrity: sha512-/3IjMdb2L9QbBdWiW5e3P2/npwMBaU9mHCSCUzNln0ZCYbcfTsGbTJrU/kGemdH2IWmB2ioZ+zkxtmq6g09fGQ==}
     engines: {node: '>=0.10.0'}
 
-=======
->>>>>>> ae7bfc14
   react@18.3.1:
     resolution: {integrity: sha512-wS+hAgJShR0KhEvPJArfuPVN1+Hz1t0Y6n5jLrGQbkb4urgPE/0Rve+1kMB1v/oWgHgm4WIcV+i7F2pTVj+2iQ==}
     engines: {node: '>=0.10.0'}
@@ -3493,19 +3483,11 @@
     peerDependencies:
       typescript: '>=4.0.0'
 
-<<<<<<< HEAD
-=======
   typescript@4.9.5:
     resolution: {integrity: sha512-1FXk9E2Hm+QzZQ7z+McJiHL4NW1F2EzMu9Nq9i3zAaGqibafqYwCVU6WyWAuyQRRzOlxou8xZSyXLEN8oKj24g==}
     engines: {node: '>=4.2.0'}
     hasBin: true
 
-  typescript@5.3.3:
-    resolution: {integrity: sha512-pXWcraxM0uxAS+tN0AG/BF2TyqmHO014Z070UsJ+pFvYuRSq8KH8DmWpnbXe0pEPDHXZV3FcAbJkijJ5oNEnWw==}
-    engines: {node: '>=14.17'}
-    hasBin: true
-
->>>>>>> ae7bfc14
   typescript@5.4.5:
     resolution: {integrity: sha512-vcI4UpRgg81oIRUFwR0WSIHKt11nJ7SAVlYNIu+QpqeyXP+gpQJy/Z4+F0aGxSE4MqwjyXvW/TzgkLAx2AGHwQ==}
     engines: {node: '>=14.17'}
@@ -4396,16 +4378,15 @@
     dependencies:
       '@types/react': 18.3.3
 
-<<<<<<< HEAD
-  '@types/react@18.2.75':
-    dependencies:
-      '@types/prop-types': 15.7.12
-=======
   '@types/react@17.0.80':
     dependencies:
       '@types/prop-types': 15.7.12
       '@types/scheduler': 0.16.8
->>>>>>> ae7bfc14
+      csstype: 3.1.3
+
+  '@types/react@18.2.75':
+    dependencies:
+      '@types/prop-types': 15.7.12
       csstype: 3.1.3
 
   '@types/react@18.3.3':
@@ -5737,7 +5718,7 @@
       eslint: 8.57.0
     optionalDependencies:
       '@typescript-eslint/eslint-plugin': 7.8.0(@typescript-eslint/parser@7.7.1(eslint@8.57.0)(typescript@5.4.5))(eslint@8.57.0)(typescript@5.4.5)
-      vitest: 2.0.4(@types/node@20.14.2)(less@4.2.0)(lightningcss@1.25.1)(sass@1.77.5)(stylus@0.62.0)
+      vitest: 2.0.4(@types/node@20.14.2)(less@4.2.0)(lightningcss@1.25.1)(sass@1.77.6)(stylus@0.62.0)
     transitivePeerDependencies:
       - supports-color
       - typescript
@@ -5748,7 +5729,7 @@
       eslint: 9.5.0
     optionalDependencies:
       '@typescript-eslint/eslint-plugin': 7.8.0(@typescript-eslint/parser@7.7.1(eslint@9.5.0)(typescript@5.4.5))(eslint@9.5.0)(typescript@5.4.5)
-      vitest: 2.0.4(@types/node@20.14.2)(less@4.2.0)(lightningcss@1.25.1)(sass@1.77.5)(stylus@0.62.0)
+      vitest: 2.0.4(@types/node@20.14.2)(less@4.2.0)(lightningcss@1.25.1)(sass@1.77.6)(stylus@0.62.0)
     transitivePeerDependencies:
       - supports-color
       - typescript
@@ -6849,9 +6830,6 @@
       postcss: 8.4.38
       ts-node: 10.9.2(@types/node@20.14.2)(typescript@5.4.5)
 
-<<<<<<< HEAD
-  postcss-load-config@4.0.2(postcss@8.4.38)(ts-node@10.9.2(@types/node@20.14.2)(typescript@5.4.5)):
-=======
   postcss-load-config@4.0.2(postcss@8.4.38)(ts-node@10.9.2(@types/node@20.14.2)(typescript@4.9.5)):
     dependencies:
       lilconfig: 3.1.2
@@ -6860,8 +6838,7 @@
       postcss: 8.4.38
       ts-node: 10.9.2(@types/node@20.14.2)(typescript@4.9.5)
 
-  postcss-load-config@4.0.2(postcss@8.4.38)(ts-node@10.9.2(@types/node@20.14.2)(typescript@5.3.3)):
->>>>>>> ae7bfc14
+  postcss-load-config@4.0.2(postcss@8.4.38)(ts-node@10.9.2(@types/node@20.14.2)(typescript@5.4.5)):
     dependencies:
       lilconfig: 3.1.2
       yaml: 2.4.5
@@ -7429,9 +7406,6 @@
 
   ts-interface-checker@0.1.13: {}
 
-<<<<<<< HEAD
-  ts-node@10.9.2(@types/node@20.14.2)(typescript@5.4.5):
-=======
   ts-node@10.9.2(@types/node@20.14.2)(typescript@4.9.5):
     dependencies:
       '@cspotcode/source-map-support': 0.8.1
@@ -7451,8 +7425,7 @@
       yn: 3.1.1
     optional: true
 
-  ts-node@10.9.2(@types/node@20.14.2)(typescript@5.3.3):
->>>>>>> ae7bfc14
+  ts-node@10.9.2(@types/node@20.14.2)(typescript@5.4.5):
     dependencies:
       '@cspotcode/source-map-support': 0.8.1
       '@tsconfig/node10': 1.0.11
@@ -7488,9 +7461,6 @@
 
   tslib@2.6.3: {}
 
-<<<<<<< HEAD
-  tsup@8.1.0(postcss@8.4.38)(ts-node@10.9.2(@types/node@20.14.2)(typescript@5.4.5))(typescript@5.4.5):
-=======
   tsup@8.1.0(postcss@8.4.38)(ts-node@10.9.2(@types/node@20.14.2)(typescript@4.9.5))(typescript@4.9.5):
     dependencies:
       bundle-require: 4.2.1(esbuild@0.21.5)
@@ -7514,8 +7484,7 @@
       - supports-color
       - ts-node
 
-  tsup@8.1.0(postcss@8.4.38)(ts-node@10.9.2(@types/node@20.14.2)(typescript@5.3.3))(typescript@5.3.3):
->>>>>>> ae7bfc14
+  tsup@8.1.0(postcss@8.4.38)(ts-node@10.9.2(@types/node@20.14.2)(typescript@5.4.5))(typescript@5.4.5):
     dependencies:
       bundle-require: 4.2.1(esbuild@0.21.5)
       cac: 6.7.14
@@ -7640,9 +7609,6 @@
       postcss-modules-values: 4.0.0(postcss@8.4.38)
       yargs: 17.7.2
 
-<<<<<<< HEAD
-  typescript-plugin-css-modules@5.1.0(ts-node@10.9.2(@types/node@20.14.2)(typescript@5.4.5))(typescript@5.4.5):
-=======
   typedoc@0.22.18(typescript@4.9.5):
     dependencies:
       glob: 8.1.0
@@ -7652,8 +7618,7 @@
       shiki: 0.10.1
       typescript: 4.9.5
 
-  typescript-plugin-css-modules@5.1.0(ts-node@10.9.2(@types/node@20.14.2)(typescript@5.3.3))(typescript@5.3.3):
->>>>>>> ae7bfc14
+  typescript-plugin-css-modules@5.1.0(ts-node@10.9.2(@types/node@20.14.2)(typescript@5.4.5))(typescript@5.4.5):
     dependencies:
       '@types/postcss-modules-local-by-default': 4.0.2
       '@types/postcss-modules-scope': 3.0.4
@@ -7676,13 +7641,8 @@
       - supports-color
       - ts-node
 
-<<<<<<< HEAD
-=======
   typescript@4.9.5: {}
 
-  typescript@5.3.3: {}
-
->>>>>>> ae7bfc14
   typescript@5.4.5: {}
 
   unbox-primitive@1.0.2:
@@ -7722,13 +7682,13 @@
     dependencies:
       builtins: 5.1.0
 
-  vite-node@2.0.4(@types/node@20.14.2)(less@4.2.0)(lightningcss@1.25.1)(sass@1.77.5)(stylus@0.62.0):
+  vite-node@2.0.4(@types/node@20.14.2)(less@4.2.0)(lightningcss@1.25.1)(sass@1.77.6)(stylus@0.62.0):
     dependencies:
       cac: 6.7.14
       debug: 4.3.5
       pathe: 1.1.2
       tinyrainbow: 1.2.0
-      vite: 5.3.1(@types/node@20.14.2)(less@4.2.0)(lightningcss@1.25.1)(sass@1.77.5)(stylus@0.62.0)
+      vite: 5.3.1(@types/node@20.14.2)(less@4.2.0)(lightningcss@1.25.1)(sass@1.77.6)(stylus@0.62.0)
     transitivePeerDependencies:
       - '@types/node'
       - less
@@ -7739,7 +7699,7 @@
       - supports-color
       - terser
 
-  vite@5.3.1(@types/node@20.14.2)(less@4.2.0)(lightningcss@1.25.1)(sass@1.77.5)(stylus@0.62.0):
+  vite@5.3.1(@types/node@20.14.2)(less@4.2.0)(lightningcss@1.25.1)(sass@1.77.6)(stylus@0.62.0):
     dependencies:
       esbuild: 0.21.5
       postcss: 8.4.38
@@ -7749,10 +7709,10 @@
       fsevents: 2.3.3
       less: 4.2.0
       lightningcss: 1.25.1
-      sass: 1.77.5
+      sass: 1.77.6
       stylus: 0.62.0
 
-  vitest@2.0.4(@types/node@20.14.2)(less@4.2.0)(lightningcss@1.25.1)(sass@1.77.5)(stylus@0.62.0):
+  vitest@2.0.4(@types/node@20.14.2)(less@4.2.0)(lightningcss@1.25.1)(sass@1.77.6)(stylus@0.62.0):
     dependencies:
       '@ampproject/remapping': 2.3.0
       '@vitest/expect': 2.0.4
@@ -7770,8 +7730,8 @@
       tinybench: 2.8.0
       tinypool: 1.0.0
       tinyrainbow: 1.2.0
-      vite: 5.3.1(@types/node@20.14.2)(less@4.2.0)(lightningcss@1.25.1)(sass@1.77.5)(stylus@0.62.0)
-      vite-node: 2.0.4(@types/node@20.14.2)(less@4.2.0)(lightningcss@1.25.1)(sass@1.77.5)(stylus@0.62.0)
+      vite: 5.3.1(@types/node@20.14.2)(less@4.2.0)(lightningcss@1.25.1)(sass@1.77.6)(stylus@0.62.0)
+      vite-node: 2.0.4(@types/node@20.14.2)(less@4.2.0)(lightningcss@1.25.1)(sass@1.77.6)(stylus@0.62.0)
       why-is-node-running: 2.3.0
     optionalDependencies:
       '@types/node': 20.14.2
