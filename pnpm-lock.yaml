--- conflicted
+++ resolved
@@ -24,49 +24,6 @@
         specifier: ^2.0.4
         version: 2.0.4
 
-<<<<<<< HEAD
-  apps/web:
-    dependencies:
-      '@noaignite/utils':
-        specifier: workspace:*
-        version: link:../../packages/utils
-      '@repo/ui':
-        specifier: workspace:*
-        version: link:../../packages/ui
-      next:
-        specifier: ^14.2.4
-        version: 14.2.4(react-dom@18.3.1(react@18.3.1))(react@18.3.1)(sass@1.77.6)
-      react:
-        specifier: ^18.3.1
-        version: 18.3.1
-      react-dom:
-        specifier: ^18.3.1
-        version: 18.3.1(react@18.3.1)
-    devDependencies:
-      '@next/eslint-plugin-next':
-        specifier: ^14.2.4
-        version: 14.2.4
-      '@repo/eslint-config':
-        specifier: workspace:*
-        version: link:../../packages/eslint-config
-      '@repo/typescript-config':
-        specifier: workspace:*
-        version: link:../../packages/typescript-config
-      '@types/node':
-        specifier: ^20.14.2
-        version: 20.14.2
-      '@types/react':
-        specifier: ^18.3.3
-        version: 18.3.3
-      '@types/react-dom':
-        specifier: ^18.3.0
-        version: 18.3.0
-      typescript:
-        specifier: 5.4.5
-        version: 5.4.5
-
-=======
->>>>>>> 1e05fdfe
   packages/centra-types:
     devDependencies:
       '@repo/typescript-config':
@@ -110,7 +67,7 @@
         version: 7.8.0(typescript@5.4.5)
       '@vercel/style-guide':
         specifier: 6.0.0
-        version: 6.0.0(@next/eslint-plugin-next@14.2.4)(eslint@8.57.0)(prettier@3.3.2)(typescript@5.4.5)(vitest@2.0.4(@types/node@20.14.2)(less@4.2.0)(lightningcss@1.25.1)(sass@1.77.5)(stylus@0.62.0))
+        version: 6.0.0(@next/eslint-plugin-next@14.2.4)(eslint@8.57.0)(prettier@3.3.2)(typescript@5.4.5)(vitest@2.0.4(@types/node@20.14.2)(less@4.2.0)(lightningcss@1.25.1)(sass@1.77.6)(stylus@0.62.0))
       eslint:
         specifier: 8.57.0
         version: 8.57.0
@@ -122,7 +79,7 @@
     devDependencies:
       '@vercel/style-guide':
         specifier: 6.0.0
-        version: 6.0.0(@next/eslint-plugin-next@14.2.4)(eslint@9.5.0)(prettier@3.3.2)(typescript@5.4.5)(vitest@2.0.4(@types/node@20.14.2)(less@4.2.0)(lightningcss@1.25.1)(sass@1.77.5)(stylus@0.62.0))
+        version: 6.0.0(@next/eslint-plugin-next@14.2.4)(eslint@9.5.0)(prettier@3.3.2)(typescript@5.4.5)(vitest@2.0.4(@types/node@20.14.2)(less@4.2.0)(lightningcss@1.25.1)(sass@1.77.6)(stylus@0.62.0))
       prettier:
         specifier: 3.3.2
         version: 3.3.2
@@ -193,67 +150,6 @@
 
   packages/typescript-config: {}
 
-<<<<<<< HEAD
-  packages/ui:
-    dependencies:
-      clsx:
-        specifier: ^2.1.1
-        version: 2.1.1
-    devDependencies:
-      '@noaignite/types':
-        specifier: workspace:*
-        version: link:../types
-      '@repo/eslint-config':
-        specifier: workspace:*
-        version: link:../eslint-config
-      '@repo/typescript-config':
-        specifier: workspace:*
-        version: link:../typescript-config
-      '@types/node':
-        specifier: ^20.14.2
-        version: 20.14.2
-      '@types/react':
-        specifier: ^18.3.3
-        version: 18.3.3
-      '@types/react-dom':
-        specifier: ^18.3.0
-        version: 18.3.0
-      autoprefixer:
-        specifier: ^10.4.19
-        version: 10.4.19(postcss@8.4.38)
-      esbuild-css-modules-plugin:
-        specifier: ^3.1.2
-        version: 3.1.2(esbuild@0.21.5)
-      eslint:
-        specifier: ^8.57.0
-        version: 8.57.0
-      hash-css-selector:
-        specifier: ^1.1.0
-        version: 1.1.0
-      postcss:
-        specifier: ^8.4.38
-        version: 8.4.38
-      postcss-modules:
-        specifier: ^6.0.0
-        version: 6.0.0(postcss@8.4.38)
-      react:
-        specifier: ^18.3.1
-        version: 18.3.1
-      tsup:
-        specifier: ^8.1.0
-        version: 8.1.0(postcss@8.4.38)(ts-node@10.9.2(@types/node@20.14.2)(typescript@5.4.5))(typescript@5.4.5)
-      typed-css-modules:
-        specifier: ^0.9.1
-        version: 0.9.1
-      typescript:
-        specifier: 5.4.5
-        version: 5.4.5
-      typescript-plugin-css-modules:
-        specifier: ^5.1.0
-        version: 5.1.0(ts-node@10.9.2(@types/node@20.14.2)(typescript@5.4.5))(typescript@5.4.5)
-
-=======
->>>>>>> 1e05fdfe
   packages/utils:
     devDependencies:
       '@repo/eslint-config':
@@ -815,15 +711,9 @@
   '@types/react@17.0.80':
     resolution: {integrity: sha512-LrgHIu2lEtIo8M7d1FcI3BdwXWoRQwMoXOZ7+dPTW0lYREjmlHl3P0U1VD0i/9tppOuv8/sam7sOjx34TxSFbA==}
 
-<<<<<<< HEAD
   '@types/react@18.2.75':
     resolution: {integrity: sha512-+DNnF7yc5y0bHkBTiLKqXFe+L4B3nvOphiMY3tuA5X10esmjqk7smyBZzbGTy2vsiy/Bnzj8yFIBL8xhRacoOg==}
 
-  '@types/react@18.3.3':
-    resolution: {integrity: sha512-hti/R0pS0q1/xx+TsI73XIqk26eBsISZ2R0wUijXIngRK9R/e7Xw/cXVxQK7R5JjW+SV4zGcn5hXjudkN/pLIw==}
-
-=======
->>>>>>> 1e05fdfe
   '@types/scheduler@0.16.8':
     resolution: {integrity: sha512-WZLiwShhwLRmeV6zH+GkbOFT6Z6VklCItrDioxUnv+u4Ll+8vKeFySoFyK/0ctcRpOmwAicELfmys1sDc/Rw+A==}
 
@@ -2825,11 +2715,6 @@
 
   safer-buffer@2.1.2:
     resolution: {integrity: sha512-YZo3K82SD7Riyi0E1EQPojLz7kpepnSQI9IyPbHHg1XXXevb5dJI7tpyN2ADxGcQbHG7vcyRHk0cbwqcQriUtg==}
-
-  sass@1.77.5:
-    resolution: {integrity: sha512-oDfX1mukIlxacPdQqNb6mV2tVCrnE+P3nVYioy72V5tlk56CPNcO4TCuFcaCRKKfJ1M3lH95CleRS+dVKL2qMg==}
-    engines: {node: '>=14.0.0'}
-    hasBin: true
 
   sass@1.77.6:
     resolution: {integrity: sha512-ByXE1oLD79GVq9Ht1PeHWCPMPB8XHpBuz1r85oByKHjZY6qV6rWnQovQzXJXuQ/XyE1Oj3iPk3lo28uzaRA2/Q==}
@@ -4082,19 +3967,11 @@
       '@types/scheduler': 0.16.8
       csstype: 3.1.3
 
-<<<<<<< HEAD
   '@types/react@18.2.75':
     dependencies:
       '@types/prop-types': 15.7.12
       csstype: 3.1.3
 
-  '@types/react@18.3.3':
-    dependencies:
-      '@types/prop-types': 15.7.12
-      csstype: 3.1.3
-
-=======
->>>>>>> 1e05fdfe
   '@types/scheduler@0.16.8': {}
 
   '@types/semver@7.5.8': {}
@@ -4378,7 +4255,7 @@
 
   '@ungap/structured-clone@1.2.0': {}
 
-  '@vercel/style-guide@6.0.0(@next/eslint-plugin-next@14.2.4)(eslint@8.57.0)(prettier@3.3.2)(typescript@5.4.5)(vitest@2.0.4(@types/node@20.14.2)(less@4.2.0)(lightningcss@1.25.1)(sass@1.77.5)(stylus@0.62.0))':
+  '@vercel/style-guide@6.0.0(@next/eslint-plugin-next@14.2.4)(eslint@8.57.0)(prettier@3.3.2)(typescript@5.4.5)(vitest@2.0.4(@types/node@20.14.2)(less@4.2.0)(lightningcss@1.25.1)(sass@1.77.6)(stylus@0.62.0))':
     dependencies:
       '@babel/core': 7.24.7
       '@babel/eslint-parser': 7.24.7(@babel/core@7.24.7)(eslint@8.57.0)
@@ -4386,7 +4263,7 @@
       '@typescript-eslint/eslint-plugin': 7.8.0(@typescript-eslint/parser@7.7.1(eslint@8.57.0)(typescript@5.4.5))(eslint@8.57.0)(typescript@5.4.5)
       '@typescript-eslint/parser': 7.7.1(eslint@8.57.0)(typescript@5.4.5)
       eslint-config-prettier: 9.1.0(eslint@8.57.0)
-      eslint-import-resolver-alias: 1.1.2(eslint-plugin-import@2.29.1(@typescript-eslint/parser@7.7.1(eslint@8.57.0)(typescript@5.4.5))(eslint-import-resolver-typescript@3.6.1)(eslint@8.57.0))
+      eslint-import-resolver-alias: 1.1.2(eslint-plugin-import@2.29.1(@typescript-eslint/parser@7.7.1(eslint@8.57.0)(typescript@5.4.5))(eslint@8.57.0))
       eslint-import-resolver-typescript: 3.6.1(@typescript-eslint/parser@7.7.1(eslint@8.57.0)(typescript@5.4.5))(eslint-plugin-import@2.29.1)(eslint@8.57.0)
       eslint-plugin-eslint-comments: 3.2.0(eslint@8.57.0)
       eslint-plugin-import: 2.29.1(@typescript-eslint/parser@7.7.1(eslint@8.57.0)(typescript@5.4.5))(eslint-import-resolver-typescript@3.6.1)(eslint@8.57.0)
@@ -4398,7 +4275,7 @@
       eslint-plugin-testing-library: 6.2.2(eslint@8.57.0)(typescript@5.4.5)
       eslint-plugin-tsdoc: 0.2.17
       eslint-plugin-unicorn: 51.0.1(eslint@8.57.0)
-      eslint-plugin-vitest: 0.3.26(@typescript-eslint/eslint-plugin@7.8.0(@typescript-eslint/parser@7.7.1(eslint@8.57.0)(typescript@5.4.5))(eslint@8.57.0)(typescript@5.4.5))(eslint@8.57.0)(typescript@5.4.5)(vitest@2.0.4(@types/node@20.14.2)(less@4.2.0)(lightningcss@1.25.1)(sass@1.77.5)(stylus@0.62.0))
+      eslint-plugin-vitest: 0.3.26(@typescript-eslint/eslint-plugin@7.8.0(@typescript-eslint/parser@7.7.1(eslint@8.57.0)(typescript@5.4.5))(eslint@8.57.0)(typescript@5.4.5))(eslint@8.57.0)(typescript@5.4.5)(vitest@2.0.4(@types/node@20.14.2)(less@4.2.0)(lightningcss@1.25.1)(sass@1.77.6)(stylus@0.62.0))
       prettier-plugin-packagejson: 2.5.0(prettier@3.3.2)
     optionalDependencies:
       '@next/eslint-plugin-next': 14.2.4
@@ -4412,7 +4289,7 @@
       - supports-color
       - vitest
 
-  '@vercel/style-guide@6.0.0(@next/eslint-plugin-next@14.2.4)(eslint@9.5.0)(prettier@3.3.2)(typescript@5.4.5)(vitest@2.0.4(@types/node@20.14.2)(less@4.2.0)(lightningcss@1.25.1)(sass@1.77.5)(stylus@0.62.0))':
+  '@vercel/style-guide@6.0.0(@next/eslint-plugin-next@14.2.4)(eslint@9.5.0)(prettier@3.3.2)(typescript@5.4.5)(vitest@2.0.4(@types/node@20.14.2)(less@4.2.0)(lightningcss@1.25.1)(sass@1.77.6)(stylus@0.62.0))':
     dependencies:
       '@babel/core': 7.24.7
       '@babel/eslint-parser': 7.24.7(@babel/core@7.24.7)(eslint@9.5.0)
@@ -4432,7 +4309,7 @@
       eslint-plugin-testing-library: 6.2.2(eslint@9.5.0)(typescript@5.4.5)
       eslint-plugin-tsdoc: 0.2.17
       eslint-plugin-unicorn: 51.0.1(eslint@9.5.0)
-      eslint-plugin-vitest: 0.3.26(@typescript-eslint/eslint-plugin@7.8.0(@typescript-eslint/parser@7.7.1(eslint@9.5.0)(typescript@5.4.5))(eslint@9.5.0)(typescript@5.4.5))(eslint@9.5.0)(typescript@5.4.5)(vitest@2.0.4(@types/node@20.14.2)(less@4.2.0)(lightningcss@1.25.1)(sass@1.77.5)(stylus@0.62.0))
+      eslint-plugin-vitest: 0.3.26(@typescript-eslint/eslint-plugin@7.8.0(@typescript-eslint/parser@7.7.1(eslint@9.5.0)(typescript@5.4.5))(eslint@9.5.0)(typescript@5.4.5))(eslint@9.5.0)(typescript@5.4.5)(vitest@2.0.4(@types/node@20.14.2)(less@4.2.0)(lightningcss@1.25.1)(sass@1.77.6)(stylus@0.62.0))
       prettier-plugin-packagejson: 2.5.0(prettier@3.3.2)
     optionalDependencies:
       '@next/eslint-plugin-next': 14.2.4
@@ -5051,7 +4928,7 @@
       eslint: 8.57.0
       eslint-plugin-turbo: 2.0.4(eslint@8.57.0)
 
-  eslint-import-resolver-alias@1.1.2(eslint-plugin-import@2.29.1(@typescript-eslint/parser@7.7.1(eslint@8.57.0)(typescript@5.4.5))(eslint-import-resolver-typescript@3.6.1)(eslint@8.57.0)):
+  eslint-import-resolver-alias@1.1.2(eslint-plugin-import@2.29.1(@typescript-eslint/parser@7.7.1(eslint@8.57.0)(typescript@5.4.5))(eslint@8.57.0)):
     dependencies:
       eslint-plugin-import: 2.29.1(@typescript-eslint/parser@7.7.1(eslint@8.57.0)(typescript@5.4.5))(eslint-import-resolver-typescript@3.6.1)(eslint@8.57.0)
 
@@ -5385,7 +5262,7 @@
     transitivePeerDependencies:
       - supports-color
 
-  eslint-plugin-vitest@0.3.26(@typescript-eslint/eslint-plugin@7.8.0(@typescript-eslint/parser@7.7.1(eslint@8.57.0)(typescript@5.4.5))(eslint@8.57.0)(typescript@5.4.5))(eslint@8.57.0)(typescript@5.4.5)(vitest@2.0.4(@types/node@20.14.2)(less@4.2.0)(lightningcss@1.25.1)(sass@1.77.5)(stylus@0.62.0)):
+  eslint-plugin-vitest@0.3.26(@typescript-eslint/eslint-plugin@7.8.0(@typescript-eslint/parser@7.7.1(eslint@8.57.0)(typescript@5.4.5))(eslint@8.57.0)(typescript@5.4.5))(eslint@8.57.0)(typescript@5.4.5)(vitest@2.0.4(@types/node@20.14.2)(less@4.2.0)(lightningcss@1.25.1)(sass@1.77.6)(stylus@0.62.0)):
     dependencies:
       '@typescript-eslint/utils': 7.13.0(eslint@8.57.0)(typescript@5.4.5)
       eslint: 8.57.0
@@ -5396,7 +5273,7 @@
       - supports-color
       - typescript
 
-  eslint-plugin-vitest@0.3.26(@typescript-eslint/eslint-plugin@7.8.0(@typescript-eslint/parser@7.7.1(eslint@9.5.0)(typescript@5.4.5))(eslint@9.5.0)(typescript@5.4.5))(eslint@9.5.0)(typescript@5.4.5)(vitest@2.0.4(@types/node@20.14.2)(less@4.2.0)(lightningcss@1.25.1)(sass@1.77.5)(stylus@0.62.0)):
+  eslint-plugin-vitest@0.3.26(@typescript-eslint/eslint-plugin@7.8.0(@typescript-eslint/parser@7.7.1(eslint@9.5.0)(typescript@5.4.5))(eslint@9.5.0)(typescript@5.4.5))(eslint@9.5.0)(typescript@5.4.5)(vitest@2.0.4(@types/node@20.14.2)(less@4.2.0)(lightningcss@1.25.1)(sass@1.77.6)(stylus@0.62.0)):
     dependencies:
       '@typescript-eslint/utils': 7.13.0(eslint@9.5.0)(typescript@5.4.5)
       eslint: 9.5.0
@@ -6283,35 +6160,6 @@
       sax: 1.4.1
     optional: true
 
-<<<<<<< HEAD
-  next@14.2.4(react-dom@18.3.1(react@18.3.1))(react@18.3.1)(sass@1.77.6):
-    dependencies:
-      '@next/env': 14.2.4
-      '@swc/helpers': 0.5.5
-      busboy: 1.6.0
-      caniuse-lite: 1.0.30001636
-      graceful-fs: 4.2.11
-      postcss: 8.4.31
-      react: 18.3.1
-      react-dom: 18.3.1(react@18.3.1)
-      styled-jsx: 5.1.1(react@18.3.1)
-    optionalDependencies:
-      '@next/swc-darwin-arm64': 14.2.4
-      '@next/swc-darwin-x64': 14.2.4
-      '@next/swc-linux-arm64-gnu': 14.2.4
-      '@next/swc-linux-arm64-musl': 14.2.4
-      '@next/swc-linux-x64-gnu': 14.2.4
-      '@next/swc-linux-x64-musl': 14.2.4
-      '@next/swc-win32-arm64-msvc': 14.2.4
-      '@next/swc-win32-ia32-msvc': 14.2.4
-      '@next/swc-win32-x64-msvc': 14.2.4
-      sass: 1.77.6
-    transitivePeerDependencies:
-      - '@babel/core'
-      - babel-plugin-macros
-
-=======
->>>>>>> 1e05fdfe
   node-releases@2.0.14: {}
 
   normalize-package-data@2.5.0:
@@ -6477,17 +6325,6 @@
 
   possible-typed-array-names@1.0.0: {}
 
-<<<<<<< HEAD
-  postcss-load-config@3.1.4(postcss@8.4.38)(ts-node@10.9.2(@types/node@20.14.2)(typescript@5.4.5)):
-    dependencies:
-      lilconfig: 2.1.0
-      yaml: 1.10.2
-    optionalDependencies:
-      postcss: 8.4.38
-      ts-node: 10.9.2(@types/node@20.14.2)(typescript@5.4.5)
-
-=======
->>>>>>> 1e05fdfe
   postcss-load-config@4.0.2(postcss@8.4.38)(ts-node@10.9.2(@types/node@20.14.2)(typescript@4.9.5)):
     dependencies:
       lilconfig: 3.1.2
@@ -6496,55 +6333,6 @@
       postcss: 8.4.38
       ts-node: 10.9.2(@types/node@20.14.2)(typescript@4.9.5)
 
-<<<<<<< HEAD
-  postcss-load-config@4.0.2(postcss@8.4.38)(ts-node@10.9.2(@types/node@20.14.2)(typescript@5.4.5)):
-    dependencies:
-      lilconfig: 3.1.2
-      yaml: 2.4.5
-    optionalDependencies:
-      postcss: 8.4.38
-      ts-node: 10.9.2(@types/node@20.14.2)(typescript@5.4.5)
-
-  postcss-modules-extract-imports@3.1.0(postcss@8.4.38):
-    dependencies:
-      postcss: 8.4.38
-
-  postcss-modules-local-by-default@4.0.5(postcss@8.4.38):
-    dependencies:
-      icss-utils: 5.1.0(postcss@8.4.38)
-      postcss: 8.4.38
-      postcss-selector-parser: 6.1.0
-      postcss-value-parser: 4.2.0
-
-  postcss-modules-scope@3.2.0(postcss@8.4.38):
-    dependencies:
-      postcss: 8.4.38
-      postcss-selector-parser: 6.1.0
-
-  postcss-modules-values@4.0.0(postcss@8.4.38):
-    dependencies:
-      icss-utils: 5.1.0(postcss@8.4.38)
-      postcss: 8.4.38
-
-  postcss-modules@6.0.0(postcss@8.4.38):
-    dependencies:
-      generic-names: 4.0.0
-      icss-utils: 5.1.0(postcss@8.4.38)
-      lodash.camelcase: 4.3.0
-      postcss: 8.4.38
-      postcss-modules-extract-imports: 3.1.0(postcss@8.4.38)
-      postcss-modules-local-by-default: 4.0.5(postcss@8.4.38)
-      postcss-modules-scope: 3.2.0(postcss@8.4.38)
-      postcss-modules-values: 4.0.0(postcss@8.4.38)
-      string-hash: 1.1.3
-
-  postcss-selector-parser@6.1.0:
-    dependencies:
-      cssesc: 3.0.0
-      util-deprecate: 1.0.2
-
-=======
->>>>>>> 1e05fdfe
   postcss-sorting@5.0.1:
     dependencies:
       lodash: 4.17.21
@@ -6759,26 +6547,15 @@
 
   safer-buffer@2.1.2: {}
 
-  sass@1.77.5:
+  sass@1.77.6:
     dependencies:
       chokidar: 3.6.0
       immutable: 4.3.6
       source-map-js: 1.2.0
     optional: true
 
-<<<<<<< HEAD
-  sass@1.77.6:
-    dependencies:
-      chokidar: 3.6.0
-      immutable: 4.3.6
-      source-map-js: 1.2.0
-    optional: true
-
-  sax@1.3.0: {}
-=======
   sax@1.3.0:
     optional: true
->>>>>>> 1e05fdfe
 
   sax@1.4.1:
     optional: true
@@ -7075,28 +6852,6 @@
       yn: 3.1.1
     optional: true
 
-<<<<<<< HEAD
-  ts-node@10.9.2(@types/node@20.14.2)(typescript@5.4.5):
-    dependencies:
-      '@cspotcode/source-map-support': 0.8.1
-      '@tsconfig/node10': 1.0.11
-      '@tsconfig/node12': 1.0.11
-      '@tsconfig/node14': 1.0.3
-      '@tsconfig/node16': 1.0.4
-      '@types/node': 20.14.2
-      acorn: 8.12.0
-      acorn-walk: 8.3.3
-      arg: 4.1.3
-      create-require: 1.1.1
-      diff: 4.0.2
-      make-error: 1.3.6
-      typescript: 5.4.5
-      v8-compile-cache-lib: 3.0.1
-      yn: 3.1.1
-    optional: true
-
-=======
->>>>>>> 1e05fdfe
   tsconfig-paths@3.15.0:
     dependencies:
       '@types/json5': 0.0.29
@@ -7131,32 +6886,6 @@
       - supports-color
       - ts-node
 
-<<<<<<< HEAD
-  tsup@8.1.0(postcss@8.4.38)(ts-node@10.9.2(@types/node@20.14.2)(typescript@5.4.5))(typescript@5.4.5):
-    dependencies:
-      bundle-require: 4.2.1(esbuild@0.21.5)
-      cac: 6.7.14
-      chokidar: 3.6.0
-      debug: 4.3.5
-      esbuild: 0.21.5
-      execa: 5.1.1
-      globby: 11.1.0
-      joycon: 3.1.1
-      postcss-load-config: 4.0.2(postcss@8.4.38)(ts-node@10.9.2(@types/node@20.14.2)(typescript@5.4.5))
-      resolve-from: 5.0.0
-      rollup: 4.18.0
-      source-map: 0.8.0-beta.0
-      sucrase: 3.35.0
-      tree-kill: 1.2.2
-    optionalDependencies:
-      postcss: 8.4.38
-      typescript: 5.4.5
-    transitivePeerDependencies:
-      - supports-color
-      - ts-node
-
-=======
->>>>>>> 1e05fdfe
   tsutils@3.21.0(typescript@5.4.5):
     dependencies:
       tslib: 1.14.1
@@ -7252,32 +6981,6 @@
       shiki: 0.10.1
       typescript: 4.9.5
 
-<<<<<<< HEAD
-  typescript-plugin-css-modules@5.1.0(ts-node@10.9.2(@types/node@20.14.2)(typescript@5.4.5))(typescript@5.4.5):
-    dependencies:
-      '@types/postcss-modules-local-by-default': 4.0.2
-      '@types/postcss-modules-scope': 3.0.4
-      dotenv: 16.4.5
-      icss-utils: 5.1.0(postcss@8.4.38)
-      less: 4.2.0
-      lodash.camelcase: 4.3.0
-      postcss: 8.4.38
-      postcss-load-config: 3.1.4(postcss@8.4.38)(ts-node@10.9.2(@types/node@20.14.2)(typescript@5.4.5))
-      postcss-modules-extract-imports: 3.1.0(postcss@8.4.38)
-      postcss-modules-local-by-default: 4.0.5(postcss@8.4.38)
-      postcss-modules-scope: 3.2.0(postcss@8.4.38)
-      reserved-words: 0.1.2
-      sass: 1.77.5
-      source-map-js: 1.2.0
-      stylus: 0.62.0
-      tsconfig-paths: 4.2.0
-      typescript: 5.4.5
-    transitivePeerDependencies:
-      - supports-color
-      - ts-node
-
-=======
->>>>>>> 1e05fdfe
   typescript@4.9.5: {}
 
   typescript@5.4.5: {}
