--- conflicted
+++ resolved
@@ -5,45 +5,20 @@
     "build": "turbo build",
     "ci": "pnpm run lint && pnpm run test && pnpm run build",
     "dev": "turbo dev",
-<<<<<<< HEAD
-    "prettier": "prettier --check .",
-    "prettier:fix": "prettier --write .",
-    "lint": "turbo lint",
-    "test": "pnpm run lint && pnpm run type-check",
-    "type-check": "turbo type-check",
-    "ci": "pnpm run lint && pnpm run test && pnpm run build",
-    "release": "pnpm run lint && pnpm run test && pnpm run build && changeset publish"
-=======
     "format": "prettier --write .",
     "lint": "turbo lint",
     "release": "pnpm run lint && pnpm run test && pnpm run build && changeset publish",
     "test": "pnpm run lint && pnpm run type-check",
     "type-check": "turbo type-check"
->>>>>>> f43571c2
   },
   "devDependencies": {
     "@changesets/cli": "^2.27.5",
     "@repo/eslint-config": "workspace:*",
     "@repo/prettier-config": "workspace:*",
     "@repo/typescript-config": "workspace:*",
-<<<<<<< HEAD
-    "prettier": "^3.2.5",
-    "prettier-plugin-organize-imports": "^3.2.4",
-    "prettier-plugin-style-order": "^0.2.2",
-    "turbo": "^1.13.2",
-    "vitest": "^1.4.0"
-  },
-  "packageManager": "pnpm@8.9.0",
-  "pnpm": {
-    "overrides": {
-      "typescript": "5.3.3"
-    }
-  },
-=======
     "turbo": "^2.0.4"
   },
   "packageManager": "pnpm@9.3.0",
->>>>>>> f43571c2
   "engines": {
     "node": ">=18"
   }
